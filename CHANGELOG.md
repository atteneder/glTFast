--- conflicted
+++ resolved
@@ -6,8 +6,10 @@
 
 ## [Unreleased]
 ### Added
-<<<<<<< HEAD
+- Runtime tests
 - (Export) Setting for deterministic export (limits concurrency to ensure consistent output)
+### Changed
+- Optimized `Accessor.GetAccessorAttributeType`
 
 ## [5.1.0] - 2023-05-25
 ### Added
@@ -16,11 +18,6 @@
 - Added proper root namespace to all assembly definitions
 - License and copyright notices
 - (Export) Increased performance due to concurrent buffer conversions
-=======
-- Runtime tests
-### Changed
-- Optimized `Accessor.GetAccessorAttributeType`
->>>>>>> 8edb150a
 
 ## [5.0.4] - 2023-03-30
 ### Fixed
