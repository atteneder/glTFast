--- conflicted
+++ resolved
@@ -6,9 +6,8 @@
 
 ## [Unreleased]
 
-<<<<<<< HEAD
-### Changed
-- Pull changes from 5.2.0-pre.1
+### Changed
+- Pull changes from 5.2.0
 
 ## [6.0.0-pre.2] - 2023-05-25
 
@@ -32,12 +31,7 @@
   - `MeshAdded`
   - `EndSceneCompleted`
 
-## [Unreleased]
-
-## [5.2.0-pre.1] - 2023-08-31
-=======
 ## [5.2.0] - 2023-09-14
->>>>>>> 127cc954
 
 ### Added
 - Runtime tests
