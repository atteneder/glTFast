<<<<<<< HEAD
<ui:UXML xmlns:ui="UnityEngine.UIElements" xmlns:uie="UnityEditor.UIElements">
    <ui:VisualElement name="Header" class="header section" style="align-items: center;">
        <Style src="GltfImporter-style.uss" />
        <ui:VisualElement name="gltf-logo" style="background-image: url(&apos;/Packages/com.atteneder.gltfast/Editor/UI/gltf-logo.png&apos;); width: 48px; height: 24px; -unity-background-image-tint-color: rgba(210, 210, 210, 255);" />
        <ui:Label text="Settings" name="Headline" class="h1" style="margin: 0;"/>
    </ui:VisualElement>
    <ui:VisualElement name="ImportSettings" class="section">
        <Style src="GltfImporter-style.uss" />
        <uie:EnumField label="Animation" value="Legacy" binding-path="importSettings.animationMethod" type="GLTFast.AnimationMethod, glTFast" name="Animation" focusable="true" tooltip="Target animation system" />
        <ui:Toggle label="Generate Lightmap UVs" name="SecondaryUVSet" binding-path="editorImportSettings.generateSecondaryUVSet" text="&#x9;" tooltip="Generate lightmap texture coordinates into the second UV channel (if not present)" />
    </ui:VisualElement>
    <ui:VisualElement name="AdvancedSettings" class="section">
        <Style src="GltfImporter-style.uss" />
    </ui:VisualElement>
    <ui:VisualElement name="Dependencies" class="dependencies section">
        <Style src="GltfImporter-style.uss" />
        <ui:VisualElement name="DepsHeader" style="flex-direction: row; align-items: center;">
            <ui:VisualElement name="Icon" class="icon error" />
            <ui:Label text="Some dependencies couldn&apos;t be resolved&#10;" style="-unity-font-style: bold;" />
        </ui:VisualElement>
        <ui:Foldout text="Show Corrupt Dependencies" value="false" name="DepsFoldout" class="deps-foldout" />
        <ui:Button name="fixall" text="Fix All Errors" />
    </ui:VisualElement>
    <ui:VisualElement name="Report" class="report section">
        <Style src="GltfImporter-style.uss" />
        <ui:Label text="Report" name="Headline" class="h1" />
        <ui:ListView focusable="true" binding-path="reportItems" virtualization-method="DynamicHeight" class="report-list" />
    </ui:VisualElement>
</ui:UXML>
=======
<ui:UXML xmlns:ui="UnityEngine.UIElements" xmlns:uie="UnityEditor.UIElements">
    <ui:VisualElement name="Header" class="header section" style="align-items: center;">
        <Style src="GltfImporter-style.uss" />
        <ui:VisualElement name="gltf-logo" style="background-image: url(&apos;/Packages/com.unity.cloud.gltfast/Editor/UI/gltf-logo.png&apos;); width: 48px; height: 24px; -unity-background-image-tint-color: rgba(210, 210, 210, 255);" />
        <ui:Label text="Settings" name="Headline" class="h1" style="margin: 0;"/>
    </ui:VisualElement>
    <ui:VisualElement name="ImportSettings" class="section">
        <Style src="GltfImporter-style.uss" />
        <uie:EnumField label="Animation" value="Legacy" binding-path="importSettings.animationMethod" type="GLTFast.AnimationMethod, glTFast" name="Animation" focusable="true" tooltip="Target animation system" />
        <ui:Toggle label="Generate Lightmap UVs" name="SecondaryUVSet" binding-path="editorImportSettings.generateSecondaryUVSet" text="&#x9;" tooltip="Generate lightmap texture coordinates into the second UV channel (if not present)" />
    </ui:VisualElement>
    <ui:VisualElement name="AdvancedSettings" class="section">
        <Style src="GltfImporter-style.uss" />
    </ui:VisualElement>
    <ui:VisualElement name="Dependencies" class="dependencies section">
        <Style src="GltfImporter-style.uss" />
        <ui:VisualElement name="DepsHeader" style="flex-direction: row; align-items: center;">
            <ui:VisualElement name="Icon" class="icon error" />
            <ui:Label text="Some dependencies couldn&apos;t be resolved&#10;" style="-unity-font-style: bold;" />
        </ui:VisualElement>
        <ui:Foldout text="Show Corrupt Dependencies" value="false" name="DepsFoldout" class="deps-foldout" />
        <ui:Button name="fixall" text="Fix All Errors" />
    </ui:VisualElement>
    <ui:VisualElement name="Report" class="report section">
        <Style src="GltfImporter-style.uss" />
        <ui:Label text="Report" name="Headline" class="h1" />
        <ui:ListView focusable="true" binding-path="reportItems" virtualization-method="DynamicHeight" class="report-list" />
    </ui:VisualElement>
</ui:UXML>
>>>>>>> be8b2b46
<|MERGE_RESOLUTION|>--- conflicted
+++ resolved
@@ -1,4 +1,3 @@
-<<<<<<< HEAD
 <ui:UXML xmlns:ui="UnityEngine.UIElements" xmlns:uie="UnityEditor.UIElements">
     <ui:VisualElement name="Header" class="header section" style="align-items: center;">
         <Style src="GltfImporter-style.uss" />
@@ -27,35 +26,4 @@
         <ui:Label text="Report" name="Headline" class="h1" />
         <ui:ListView focusable="true" binding-path="reportItems" virtualization-method="DynamicHeight" class="report-list" />
     </ui:VisualElement>
-</ui:UXML>
-=======
-<ui:UXML xmlns:ui="UnityEngine.UIElements" xmlns:uie="UnityEditor.UIElements">
-    <ui:VisualElement name="Header" class="header section" style="align-items: center;">
-        <Style src="GltfImporter-style.uss" />
-        <ui:VisualElement name="gltf-logo" style="background-image: url(&apos;/Packages/com.unity.cloud.gltfast/Editor/UI/gltf-logo.png&apos;); width: 48px; height: 24px; -unity-background-image-tint-color: rgba(210, 210, 210, 255);" />
-        <ui:Label text="Settings" name="Headline" class="h1" style="margin: 0;"/>
-    </ui:VisualElement>
-    <ui:VisualElement name="ImportSettings" class="section">
-        <Style src="GltfImporter-style.uss" />
-        <uie:EnumField label="Animation" value="Legacy" binding-path="importSettings.animationMethod" type="GLTFast.AnimationMethod, glTFast" name="Animation" focusable="true" tooltip="Target animation system" />
-        <ui:Toggle label="Generate Lightmap UVs" name="SecondaryUVSet" binding-path="editorImportSettings.generateSecondaryUVSet" text="&#x9;" tooltip="Generate lightmap texture coordinates into the second UV channel (if not present)" />
-    </ui:VisualElement>
-    <ui:VisualElement name="AdvancedSettings" class="section">
-        <Style src="GltfImporter-style.uss" />
-    </ui:VisualElement>
-    <ui:VisualElement name="Dependencies" class="dependencies section">
-        <Style src="GltfImporter-style.uss" />
-        <ui:VisualElement name="DepsHeader" style="flex-direction: row; align-items: center;">
-            <ui:VisualElement name="Icon" class="icon error" />
-            <ui:Label text="Some dependencies couldn&apos;t be resolved&#10;" style="-unity-font-style: bold;" />
-        </ui:VisualElement>
-        <ui:Foldout text="Show Corrupt Dependencies" value="false" name="DepsFoldout" class="deps-foldout" />
-        <ui:Button name="fixall" text="Fix All Errors" />
-    </ui:VisualElement>
-    <ui:VisualElement name="Report" class="report section">
-        <Style src="GltfImporter-style.uss" />
-        <ui:Label text="Report" name="Headline" class="h1" />
-        <ui:ListView focusable="true" binding-path="reportItems" virtualization-method="DynamicHeight" class="report-list" />
-    </ui:VisualElement>
-</ui:UXML>
->>>>>>> be8b2b46
+</ui:UXML>