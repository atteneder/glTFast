--- conflicted
+++ resolved
@@ -1,10 +1,6 @@
 {
   "name": "com.unity.cloud.gltfast",
-<<<<<<< HEAD
   "version": "6.0.0-pre.2",
-=======
-  "version": "5.2.0",
->>>>>>> 127cc954
   "displayName": "Unity glTFast",
   "description": "Use glTFast to import and export glTF 3D files efficiently at runtime or in the Editor",
   "unity": "2020.3",
@@ -25,10 +21,6 @@
     "com.unity.mathematics": "1.2.6",
     "com.unity.burst": "1.8.2"
   },
-<<<<<<< HEAD
-  "type": "library"
-=======
   "type": "library",
-  "unityRelease": "40f1"
->>>>>>> 127cc954
+  "unityRelease": "48f1"
 }