{
<<<<<<< HEAD
  "name": "com.atteneder.gltfast",
  "version": "5.2.0",
  "displayName": "glTFast",
=======
  "name": "com.unity.cloud.gltfast",
  "version": "6.0.0",
  "displayName": "Unity glTFast",
>>>>>>> fd22ec45
  "description": "Use glTFast to import and export glTF 3D files efficiently at runtime or in the Editor",
  "unity": "2020.3",
  "keywords": [
    "mesh",
    "gltf",
    "asset",
    "format",
    "draco",
    "ktx",
    "basis",
    "universal",
    "basisu"
  ],
  "author": {
    "name": "Andreas Atteneder",
    "email": "andreas.atteneder@gmail.com",
    "url": "https://pixel.engineer"
  },
  "dependencies": {
    "com.unity.modules.jsonserialize": "1.0.0",
    "com.unity.modules.unitywebrequest": "1.0.0",
    "com.unity.mathematics": "1.3.1",
    "com.unity.burst": "1.8.4"
  },
  "type": "library",
  "unityRelease": "48f1"
}<|MERGE_RESOLUTION|>--- conflicted
+++ resolved
@@ -1,13 +1,7 @@
 {
-<<<<<<< HEAD
   "name": "com.atteneder.gltfast",
-  "version": "5.2.0",
+  "version": "6.0.0",
   "displayName": "glTFast",
-=======
-  "name": "com.unity.cloud.gltfast",
-  "version": "6.0.0",
-  "displayName": "Unity glTFast",
->>>>>>> fd22ec45
   "description": "Use glTFast to import and export glTF 3D files efficiently at runtime or in the Editor",
   "unity": "2020.3",
   "keywords": [
