--- conflicted
+++ resolved
@@ -1,10 +1,6 @@
 {
   "name": "com.atteneder.gltfast",
-<<<<<<< HEAD
   "version": "5.0.0-exp.1",
-=======
-  "version": "4.9.0",
->>>>>>> 02bb75a7
   "displayName": "glTFast",
   "description": "Use glTFast to import and export glTF 3D files efficiently at runtime or in the Editor",
   "unity": "2019.4",
