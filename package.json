--- conflicted
+++ resolved
@@ -1,12 +1,7 @@
 {
   "name": "com.unity.cloud.gltfast",
-<<<<<<< HEAD
   "version": "6.0.0-pre.2",
-  "displayName": "Unity Cloud glTFast",
-=======
-  "version": "5.2.0-pre.1",
   "displayName": "Unity glTFast",
->>>>>>> 27824a71
   "description": "Use glTFast to import and export glTF 3D files efficiently at runtime or in the Editor",
   "unity": "2020.3",
   "keywords": [
