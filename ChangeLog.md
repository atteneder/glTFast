--- conflicted
+++ resolved
@@ -4,7 +4,6 @@
 The format is based on [Keep a Changelog](https://keepachangelog.com/en/1.0.0/),
 and this project adheres to [Semantic Versioning](https://semver.org/spec/v2.0.0.html).
 
-<<<<<<< HEAD
 ## [Unreleased]
 ### Added
 - `settings` parameter to `GameObjectBoundsInstantiator`'s constructor
@@ -40,13 +39,12 @@
     - `Schema.Image.ImageKtx2`
 ### Fixed
 - Shader graphs' BaseColor, BaseColorTexture and vertex color calculations are now in correct color space
-=======
+
 ## [4.8.3] - 2022-06-04
 ### Fixed
 - Loading glTFs with nothing but accessors/bufferViews/buffers (#422)
 - Loading glTFs with invalid embed buffers (#422)
 - Corrected unsigned short joint weights import (#419)
->>>>>>> 04962b47
 
 ## [4.8.2] - 2022-06-15
 ### Changed
