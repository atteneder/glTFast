--- conflicted
+++ resolved
@@ -4,7 +4,6 @@
 The format is based on [Keep a Changelog](https://keepachangelog.com/en/1.0.0/),
 and this project adheres to [Semantic Versioning](https://semver.org/spec/v2.0.0.html).
 
-<<<<<<< HEAD
 ## [Unreleased]
 This release contains multiple breaking changes. Please read the [upgrade guide](xref:doc-upgrade-guides#upgrade-to-50) for details.
 ### Added
@@ -84,12 +83,11 @@
 - Shaders and shader graphs now have a proper main color and main texture assigned (except legacy shader graphs where this is not supported)
 - No more redundant default (fallback) materials are being generated
 - (JSON parsing) Potential NPDR when just one of many node extensions is present (#464)
-=======
+
 ## [4.9.1] - 2022-11-28
 ### Changed
 - (Import) An `Animator` component is added to the scene root GameObject when Mecanim is used as animation method (thanks [@hybridherbst][hybridherbst] for #519). This is convenient at design-time and a preparation for Playable API support.
 - (Import) Frame rate improvement when using Draco compression (thanks [@hybridherbst][hybridherbst] for #520).
->>>>>>> 4fda9642
 
 ## [4.9.0] - 2022-11-11
 ### Added
